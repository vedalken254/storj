// Copyright (C) 2019 Storj Labs, Inc.
// See LICENSE for copying information.

package cmd

import (
	"context"
	"flag"
	"fmt"
	"os"
	"runtime"
	"runtime/pprof"

	"github.com/spf13/cobra"

	"storj.io/storj/internal/fpath"
	libuplink "storj.io/storj/lib/uplink"
	"storj.io/storj/pkg/cfgstruct"
	"storj.io/storj/pkg/storj"
	"storj.io/storj/uplink"
)

// UplinkFlags configuration flags
type UplinkFlags struct {
	NonInteractive bool `help:"disable interactive mode" default:"false" setup:"true"`
	uplink.Config
}

var cfg UplinkFlags

var cpuProfile = flag.String("profile.cpu", "", "file path of the cpu profile to be created")
var memoryProfile = flag.String("profile.mem", "", "file path of the memory profile to be created")

// RootCmd represents the base CLI command when called without any subcommands
var RootCmd = &cobra.Command{
	Use:                "uplink",
	Short:              "The Storj client-side CLI",
	Args:               cobra.OnlyValidArgs,
	PersistentPreRunE:  startCPUProfile,
	PersistentPostRunE: stopAndWriteProfile,
}

func addCmd(cmd *cobra.Command, root *cobra.Command) *cobra.Command {
	root.AddCommand(cmd)

	defaultConfDir := fpath.ApplicationDir("storj", "uplink")

	confDirParam := cfgstruct.FindConfigDirParam()
	if confDirParam != "" {
		defaultConfDir = confDirParam
	}

	cfgstruct.Bind(cmd.Flags(), &cfg, defaults, cfgstruct.ConfDir(defaultConfDir))

	return cmd
}

// NewUplink returns a pointer to a new Client with a Config and Uplink pointer on it and an error.
func (c *UplinkFlags) NewUplink(ctx context.Context, config *libuplink.Config) (*libuplink.Uplink, error) {
	return libuplink.NewUplink(ctx, config)
}

// GetProject returns a *libuplink.Project for interacting with a specific project
func (c *UplinkFlags) GetProject(ctx context.Context) (*libuplink.Project, error) {
	apiKey, err := libuplink.ParseAPIKey(c.Client.APIKey)
	if err != nil {
		return nil, err
	}

	satelliteAddr := c.Client.SatelliteAddr

	cfg := &libuplink.Config{}

	cfg.Volatile.TLS = struct {
		SkipPeerCAWhitelist bool
		PeerCAWhitelistPath string
	}{
		SkipPeerCAWhitelist: !c.TLS.UsePeerCAWhitelist,
		PeerCAWhitelistPath: c.TLS.PeerCAWhitelistPath,
	}

	cfg.Volatile.MaxInlineSize = c.Client.MaxInlineSize
	cfg.Volatile.MaxMemory = c.RS.MaxBufferMem

	uplk, err := c.NewUplink(ctx, cfg)
	if err != nil {
		return nil, err
	}

<<<<<<< HEAD
	project, err := uplink.OpenProject(ctx, satelliteAddr, apiKey, nil)
=======
	opts := &libuplink.ProjectOptions{}

	encKey, err := uplink.UseOrLoadEncryptionKey(c.Enc.EncryptionKey, c.Enc.KeyFilepath)
	if err != nil {
		return nil, err
	}

	opts.Volatile.EncryptionKey = encKey

	project, err := uplk.OpenProject(ctx, satelliteAddr, apiKey, opts)
>>>>>>> acfb59ae

	if err != nil {
		if err := uplk.Close(); err != nil {
			fmt.Printf("error closing uplink: %+v\n", err)
		}
	}

	return project, err
}

// GetProjectAndBucket returns a *libuplink.Bucket for interacting with a specific project's bucket
func (c *UplinkFlags) GetProjectAndBucket(ctx context.Context, bucketName string, access libuplink.EncryptionAccess) (project *libuplink.Project, bucket *libuplink.Bucket, err error) {
	project, err = c.GetProject(ctx)
	if err != nil {
		return nil, nil, err
	}

	defer func() {
		if err != nil {
			if err := project.Close(); err != nil {
				fmt.Printf("error closing project: %+v\n", err)
			}
		}
	}()

	bucket, err = project.OpenBucket(ctx, bucketName, &access)
	if err != nil {
		return nil, nil, err
	}

	return project, bucket, nil
}

func closeProjectAndBucket(project *libuplink.Project, bucket *libuplink.Bucket) {
	if err := bucket.Close(); err != nil {
		fmt.Printf("error closing bucket: %+v\n", err)
	}

	if err := project.Close(); err != nil {
		fmt.Printf("error closing project: %+v\n", err)
	}
}

func convertError(err error, path fpath.FPath) error {
	if storj.ErrBucketNotFound.Has(err) {
		return fmt.Errorf("Bucket not found: %s", path.Bucket())
	}

	if storj.ErrObjectNotFound.Has(err) {
		return fmt.Errorf("Object not found: %s", path.String())
	}

	return err
}

func startCPUProfile(cmd *cobra.Command, args []string) error {
	if *cpuProfile != "" {
		f, err := os.Create(*cpuProfile)
		if err != nil {
			return err
		}
		if err := pprof.StartCPUProfile(f); err != nil {
			return err
		}
	}
	return nil
}

func stopAndWriteProfile(cmd *cobra.Command, args []string) error {
	if *cpuProfile != "" {
		pprof.StopCPUProfile()
	}
	if *memoryProfile != "" {
		return writeMemoryProfile()
	}
	return nil
}

func writeMemoryProfile() error {
	f, err := os.Create(*memoryProfile)
	if err != nil {
		return err
	}
	runtime.GC()
	if err := pprof.WriteHeapProfile(f); err != nil {
		return err
	}
	return f.Close()
}<|MERGE_RESOLUTION|>--- conflicted
+++ resolved
@@ -87,9 +87,6 @@
 		return nil, err
 	}
 
-<<<<<<< HEAD
-	project, err := uplink.OpenProject(ctx, satelliteAddr, apiKey, nil)
-=======
 	opts := &libuplink.ProjectOptions{}
 
 	encKey, err := uplink.UseOrLoadEncryptionKey(c.Enc.EncryptionKey, c.Enc.KeyFilepath)
@@ -100,7 +97,6 @@
 	opts.Volatile.EncryptionKey = encKey
 
 	project, err := uplk.OpenProject(ctx, satelliteAddr, apiKey, opts)
->>>>>>> acfb59ae
 
 	if err != nil {
 		if err := uplk.Close(); err != nil {
