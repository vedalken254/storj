--- conflicted
+++ resolved
@@ -251,9 +251,6 @@
 		return nil, err
 	}
 
-<<<<<<< HEAD
-	project, err := uplink.OpenProject(ctx, flags.Client.SatelliteAddr, apiKey, nil)
-=======
 	encKey := new(storj.Key)
 	copy(encKey[:], flags.Enc.Key)
 
@@ -265,24 +262,11 @@
 
 func (flags GatewayFlags) interactive(cmd *cobra.Command, setupDir string, overrides map[string]interface{}) error {
 	satelliteAddress, err := cfgstruct.PromptForSatelitte(cmd)
->>>>>>> a6c40192
 	if err != nil {
 		return Error.Wrap(err)
 	}
 
-<<<<<<< HEAD
-	encKey := new(storj.Key)
-	copy(encKey[:], flags.Enc.Key)
-
-	return miniogw.NewStorjGateway(
-		project,
-		encKey,
-		storj.Cipher(flags.Enc.PathType).ToCipherSuite(),
-		flags.GetEncryptionScheme().ToEncryptionParameters(),
-		flags.GetRedundancyScheme(),
-		flags.Client.SegmentSize,
-	), nil
-=======
+
 	apiKey, err := cfgstruct.PromptForAPIKey()
 	if err != nil {
 		return Error.Wrap(err)
@@ -317,7 +301,7 @@
 
 	return nil
 
->>>>>>> a6c40192
+
 }
 
 func main() {
