// Copyright (C) 2019 Storj Labs, Inc.
// See LICENSE for copying information.

package main

import (
	"context"
	"crypto/rand"
	"fmt"
	"net"
	"os"
	"path/filepath"

	base58 "github.com/jbenet/go-base58"
	"github.com/minio/cli"
	minio "github.com/minio/minio/cmd"
	"github.com/spf13/cobra"
	"github.com/zeebo/errs"
	"go.uber.org/zap"

	"storj.io/storj/internal/fpath"
	libuplink "storj.io/storj/lib/uplink"
	"storj.io/storj/pkg/cfgstruct"
	"storj.io/storj/pkg/miniogw"
	"storj.io/storj/pkg/process"
	"storj.io/storj/pkg/storj"
	"storj.io/storj/uplink"
)

// GatewayFlags configuration flags
type GatewayFlags struct {
	NonInteractive bool `help:"disable interactive mode" default:"false" setup:"true"`

	Server miniogw.ServerConfig
	Minio  miniogw.MinioConfig

	uplink.Config
}

var (
	// Error is the default gateway setup errs class
	Error = errs.Class("gateway setup error")
	// rootCmd represents the base gateway command when called without any subcommands
	rootCmd = &cobra.Command{
		Use:   "gateway",
		Short: "The Storj client-side S3 gateway",
		Args:  cobra.OnlyValidArgs,
	}
	setupCmd = &cobra.Command{
		Use:         "setup",
		Short:       "Create a gateway config file",
		RunE:        cmdSetup,
		Annotations: map[string]string{"type": "setup"},
	}
	runCmd = &cobra.Command{
		Use:   "run",
		Short: "Run the S3 gateway",
		RunE:  cmdRun,
	}

	setupCfg GatewayFlags
	runCfg   GatewayFlags

	confDir     string
	identityDir string
)

func init() {
	defaultConfDir := fpath.ApplicationDir("storj", "gateway")
	defaultIdentityDir := fpath.ApplicationDir("storj", "identity", "gateway")
	cfgstruct.SetupFlag(zap.L(), rootCmd, &confDir, "config-dir", defaultConfDir, "main directory for gateway configuration")
	cfgstruct.SetupFlag(zap.L(), rootCmd, &identityDir, "identity-dir", defaultIdentityDir, "main directory for gateway identity credentials")
	defaults := cfgstruct.DefaultsFlag(rootCmd)

	rootCmd.AddCommand(runCmd)
	rootCmd.AddCommand(setupCmd)
	cfgstruct.Bind(runCmd.Flags(), &runCfg, defaults, cfgstruct.ConfDir(confDir), cfgstruct.IdentityDir(identityDir))
	cfgstruct.BindSetup(setupCmd.Flags(), &setupCfg, defaults, cfgstruct.ConfDir(confDir), cfgstruct.IdentityDir(identityDir))
}

func cmdSetup(cmd *cobra.Command, args []string) (err error) {
	setupDir, err := filepath.Abs(confDir)
	if err != nil {
		return err
	}

	valid, _ := fpath.IsValidSetupDir(setupDir)
	if !valid {
		return fmt.Errorf("gateway configuration already exists (%v)", setupDir)
	}

	err = os.MkdirAll(setupDir, 0700)
	if err != nil {
		return err
	}

	overrides := map[string]interface{}{}

	accessKeyFlag := cmd.Flag("minio.access-key")
	if !accessKeyFlag.Changed {
		accessKey, err := generateKey()
		if err != nil {
			return err
		}
		overrides[accessKeyFlag.Name] = accessKey
	}
	secretKeyFlag := cmd.Flag("minio.secret-key")
	if !secretKeyFlag.Changed {
		secretKey, err := generateKey()
		if err != nil {
			return err
		}
		overrides[secretKeyFlag.Name] = secretKey
	}

	if !setupCfg.NonInteractive {
		return setupCfg.interactive(cmd, setupDir, overrides)
	}

	return process.SaveConfigWithAllDefaults(cmd.Flags(), filepath.Join(setupDir, "config.yaml"), overrides)
}

func cmdRun(cmd *cobra.Command, args []string) (err error) {
	address := runCfg.Server.Address
	host, port, err := net.SplitHostPort(address)
	if err != nil {
		return err
	}
	if host == "" {
		address = net.JoinHostPort("127.0.0.1", port)
	}

	fmt.Printf("Starting Storj S3-compatible gateway!\n\n")
	fmt.Printf("Endpoint: %s\n", address)
	fmt.Printf("Access key: %s\n", runCfg.Minio.AccessKey)
	fmt.Printf("Secret key: %s\n", runCfg.Minio.SecretKey)

	ctx := process.Ctx(cmd)

	if err := process.InitMetrics(ctx, nil, ""); err != nil {
		zap.S().Error("Failed to initialize telemetry batcher: ", err)
	}

	err = checkCfg(ctx)
	if err != nil {
		return fmt.Errorf("Failed to contact Satellite.\n"+
			"Perhaps your configuration is invalid?\n%s", err)
	}

	return runCfg.Run(ctx)
}

func generateKey() (key string, err error) {
	var buf [20]byte
	_, err = rand.Read(buf[:])
	if err != nil {
		return "", err
	}
	return base58.Encode(buf[:]), nil
}

func checkCfg(ctx context.Context) (err error) {
	proj, err := runCfg.openProject(ctx)
	if err != nil {
		return err
	}
	defer func() { err = errs.Combine(err, proj.Close()) }()

	_, err = proj.ListBuckets(ctx, &storj.BucketListOptions{Direction: storj.After})
	return err
}

// Run starts a Minio Gateway given proper config
func (flags GatewayFlags) Run(ctx context.Context) (err error) {
	err = minio.RegisterGatewayCommand(cli.Command{
		Name:  "storj",
		Usage: "Storj",
		Action: func(cliCtx *cli.Context) error {
			return flags.action(ctx, cliCtx)
		},
		HideHelpCommand: true,
	})
	if err != nil {
		return err
	}

	// TODO(jt): Surely there is a better way. This is so upsetting
	err = os.Setenv("MINIO_ACCESS_KEY", flags.Minio.AccessKey)
	if err != nil {
		return err
	}
	err = os.Setenv("MINIO_SECRET_KEY", flags.Minio.SecretKey)
	if err != nil {
		return err
	}

	minio.Main([]string{"storj", "gateway", "storj",
		"--address", flags.Server.Address, "--config-dir", flags.Minio.Dir, "--quiet"})
	return errs.New("unexpected minio exit")
}

func (flags GatewayFlags) action(ctx context.Context, cliCtx *cli.Context) (err error) {
	gw, err := flags.NewGateway(ctx)
	if err != nil {
		return err
	}

	minio.StartGateway(cliCtx, miniogw.Logging(gw, zap.L()))
	return errs.New("unexpected minio exit")
}

// NewGateway creates a new minio Gateway
func (flags GatewayFlags) NewGateway(ctx context.Context) (gw minio.Gateway, err error) {
	encKey, err := uplink.UseOrLoadEncryptionKey(flags.Enc.EncryptionKey, flags.Enc.KeyFilepath)
	if err != nil {
		return nil, err
	}

	project, err := flags.openProject(ctx)
	if err != nil {
		return nil, err
	}

	return miniogw.NewStorjGateway(
		project,
		encKey,
		storj.Cipher(flags.Enc.PathType).ToCipherSuite(),
		flags.GetEncryptionScheme().ToEncryptionParameters(),
		flags.GetRedundancyScheme(),
		flags.Client.SegmentSize,
	), nil
}

func (flags GatewayFlags) openProject(ctx context.Context) (*libuplink.Project, error) {
	cfg := libuplink.Config{}
	cfg.Volatile.TLS = struct {
		SkipPeerCAWhitelist bool
		PeerCAWhitelistPath string
	}{
		SkipPeerCAWhitelist: !flags.TLS.UsePeerCAWhitelist,
		PeerCAWhitelistPath: flags.TLS.PeerCAWhitelistPath,
	}
	cfg.Volatile.MaxInlineSize = flags.Client.MaxInlineSize
	cfg.Volatile.MaxMemory = flags.RS.MaxBufferMem

	apiKey, err := libuplink.ParseAPIKey(flags.Client.APIKey)
	if err != nil {
		return nil, err
	}

	encKey, err := uplink.UseOrLoadEncryptionKey(flags.Enc.EncryptionKey, flags.Enc.KeyFilepath)
	if err != nil {
		return nil, err
	}

<<<<<<< HEAD
	return uplink.OpenProject(ctx, flags.Client.SatelliteAddr, apiKey, nil)
=======
	var opts libuplink.ProjectOptions
	opts.Volatile.EncryptionKey = encKey

	uplk, err := libuplink.NewUplink(ctx, &cfg)
	if err != nil {
		return nil, err
	}

	return uplk.OpenProject(ctx, flags.Client.SatelliteAddr, apiKey, &opts)
>>>>>>> acfb59ae
}

func (flags GatewayFlags) interactive(cmd *cobra.Command, setupDir string, overrides map[string]interface{}) error {
	satelliteAddress, err := cfgstruct.PromptForSatelitte(cmd)
	if err != nil {
		return Error.Wrap(err)
	}

	apiKey, err := cfgstruct.PromptForAPIKey()
	if err != nil {
		return Error.Wrap(err)
	}

	encKey, err := cfgstruct.PromptForEncryptionKey()
	if err != nil {
		return Error.Wrap(err)
	}

	overrides["satellite-addr"] = satelliteAddress
	overrides["api-key"] = apiKey
	overrides["enc.key"] = encKey

	err = process.SaveConfigWithAllDefaults(cmd.Flags(), filepath.Join(setupDir, "config.yaml"), overrides)
	if err != nil {
		return nil
	}

	_, err = fmt.Println(`
Your S3 Gateway is configured and ready to use!

Some things to try next:

* Run 'gateway --help' to see the operations that can be performed

* See https://github.com/storj/docs/blob/master/S3-Gateway.md#using-the-aws-s3-commandline-interface for some example commands
	`)
	if err != nil {
		return nil
	}

	return nil

}

func main() {
	process.Exec(rootCmd)
}<|MERGE_RESOLUTION|>--- conflicted
+++ resolved
@@ -253,9 +253,6 @@
 		return nil, err
 	}
 
-<<<<<<< HEAD
-	return uplink.OpenProject(ctx, flags.Client.SatelliteAddr, apiKey, nil)
-=======
 	var opts libuplink.ProjectOptions
 	opts.Volatile.EncryptionKey = encKey
 
@@ -265,7 +262,6 @@
 	}
 
 	return uplk.OpenProject(ctx, flags.Client.SatelliteAddr, apiKey, &opts)
->>>>>>> acfb59ae
 }
 
 func (flags GatewayFlags) interactive(cmd *cobra.Command, setupDir string, overrides map[string]interface{}) error {
