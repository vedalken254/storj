--- conflicted
+++ resolved
@@ -106,15 +106,9 @@
 	total := int(pointer.Remote.Redundancy.GetTotal())
 
 	if len(sharesToAudit) < required {
-<<<<<<< HEAD
-		return &RecordAuditsInfo{
-			OfflineNodeIDs: offlineNodes,
-		}, ErrNotEnoughShares.New("got %d, required %d", len(sharesToAudit), required)
-=======
 		return &Report{
 			Offlines: offlineNodes,
-		}, Error.New("not enough shares for successful audit: got %d, required %d", len(sharesToAudit), required)
->>>>>>> e862382a
+		}, ErrNOtEnoughShares.New("got %d, required %d", len(sharesToAudit), required)
 	}
 
 	pieceNums, correctedShares, err := auditShares(ctx, required, total, sharesToAudit)
