// Copyright (C) 2019 Storj Labs, Inc.
// See LICENSE for copying information.

package main

// #cgo CFLAGS: -g -Wall
// #include <stdlib.h>
// #ifndef STORJ_HEADERS
//   #define STORJ_HEADERS
//   #include "c/headers/main.h"
// #endif
import "C"
import (
	"reflect"
	"unsafe"

	"github.com/gogo/protobuf/proto"
	"github.com/zeebo/errs"

	"storj.io/storj/internal/memory"
	"storj.io/storj/lib/uplink/ext/pb"
	"storj.io/storj/pkg/storj"
)

var (
	// cgo types
	cStringType = reflect.TypeOf(C.CString(""))
	cBoolType   = reflect.TypeOf(C.bool(false))
	cIntType    = reflect.TypeOf(C.int(0))
	cUintType   = reflect.TypeOf(C.uint(0))
	// NB: C.uchar is uint8
	cUcharType = reflect.TypeOf(C.uchar('0'))
	// NB: C.long is int64
	cLongType  = reflect.TypeOf(C.long(0))
	cUlongType = reflect.TypeOf(C.ulong(0))

	// our types
	memorySizeType          = reflect.TypeOf(memory.Size(0))
	cipherSuiteType         = reflect.TypeOf(storj.CipherSuite(0))
	redundancyAlgorithmType = reflect.TypeOf(storj.RedundancyAlgorithm(0))
	keyPtrType              = reflect.TypeOf(new(C.Key))
	goValueType             = reflect.TypeOf(C.struct_GoValue{})
	cGoUintptrType          = reflect.TypeOf(C.GoUintptr(0))

	ErrConvert  = errs.Class("struct conversion error")
	ErrSnapshot = errs.Class("unable to snapshot value")

	structRefMap = newMapping()
)

//export GetIDVersion
func GetIDVersion(number C.uint, cErr **C.char) (cIDVersion C.gvIDVersion) {
	goIDVersion, err := storj.GetIDVersion(storj.IDVersionNumber(number))
	if err != nil {
		*cErr = C.CString(err.Error())
		return cIDVersion
	}

	return C.gvIDVersion{
		Ptr:  C.IDVersionRef(structRefMap.Add(goIDVersion)),
		Type: C.IDVersionType,
	}
}

// Create pointer to a go struct for C to interact with
func cPointerFromGoStruct(s interface{}) C.GoUintptr {
	return C.GoUintptr(reflect.ValueOf(s).Pointer())
}

func goPointerFromCGoUintptr(p C.GoUintptr) unsafe.Pointer {
	return unsafe.Pointer(uintptr(p))
}

type GoValue struct {
	ptr      uintptr
	_type    uint
	snapshot []byte
	size     uintptr
}

// Snapshot will look up a struct in the structRefMap, convert it to a protobuf value, and serialize that data into the govalue
func (val GoValue) Snapshot() (data []byte, _ error) {
	// TODO: do this using reflect?
	switch val._type {
	case C.IDVersionType:
		idVersion := structRefMap.Get(token(val.ptr)).(storj.IDVersion)
		idVersionPb := pb.IDVersion{
			Number: uint32(idVersion.Number),
		}
		return proto.Marshal(&idVersionPb)
	default:
		// TODO: rename `ErrConvert` to `ErrValue` or something and change message accordingly
		return nil, ErrSnapshot.New("type %s", val._type)
	}
}

// GetSnapshot will take a C GoValue struct and populate the snapshot
//export GetSnapshot
func GetSnapshot(cValue *C.struct_GoValue, cErr **C.char) {
	govalue := CToGoGoValue(*cValue)

	data, err := govalue.Snapshot()
	if err != nil {
		*cErr = C.CString(err.Error())
		return 
	}

	size := uintptr(len(data))
	ptr := CMalloc(size)

	mem := (*[]byte)(unsafe.Pointer(ptr))
	copy(*mem, data)

	var err error
	*cValue, err = govalue.GoToCGoValue()
	if err != nil {
		*cErr = C.CString(err.Error())
		return
	}
}

// SendToGo takes a GoValue containing a serialized protobuf snapshot and deserializes
// it into a struct in go memory. Then that struct is put in the struct reference map
// and the GoValue ptr field is updated accordingly.
//export SendToGo
func SendToGo(cVal *C.struct_GoValue, cErr **C.char) {
	var msg proto.Message

	switch cVal.Type {
	case C.UplinkConfigType:
		msg = &pb.UplinkConfig{}
	default:
		*cErr = C.CString(errs.New("unsupported type").Error())
		return
	}

	value := CToGoGoValue(*cVal)
	if err := proto.Unmarshal(value.snapshot, msg); err != nil {
		*cErr = C.CString(err.Error())
		return
	}

	cVal.Ptr = C.GoUintptr(uintptr(structRefMap.Add(msg)))
}

func CMalloc(size uintptr) uintptr {
	CMem := C.malloc(C.ulong(size))
	return uintptr(CMem)
}

func GoToCStruct(fromVar, toPtr interface{}) error {
	fromValue := reflect.ValueOf(fromVar)
	fromKind := fromValue.Kind()
	toPtrValue := reflect.ValueOf(toPtr)

	conversionFunc := fromValue.MethodByName("GoToC")
	if conversionFunc.IsValid() {
		return conversionFunc.Call([]reflect.Value{toPtrValue})[0].Interface().(error)
	}

	toValue := reflect.Indirect(toPtrValue)

	switch fromKind {
	case reflect.String:
		toValue.Set(reflect.ValueOf(C.CString(fromValue.String())))
		return nil
	case reflect.Bool:
		toValue.Set(reflect.ValueOf(C.bool(fromValue.Bool())))
		return nil
	case reflect.Int:
		toValue.Set(reflect.ValueOf(C.int(fromValue.Int())))
		return nil
	case reflect.Uint:
		toValue.Set(reflect.ValueOf(C.uint(fromValue.Uint())))
		return nil
	case reflect.Uint8:
		toValue.Set(reflect.ValueOf(C.uint(fromValue.Uint())))
		return nil
	case reflect.Struct:
		for i := 0; i < fromValue.NumField(); i++ {
			fromFieldValue := fromValue.Field(i)
			fromField := fromValue.Type().Field(i)
			toField := toValue.FieldByName(fromField.Name)
			if toField.CanSet() {
				toFieldPtr := reflect.New(toField.Type())
				toFieldValue := toFieldPtr.Interface()

				// initialize new C value pointer
				if err := GoToCStruct(fromFieldValue.Interface(), toFieldValue); err != nil {
					return err
				}

				// set "to" field value to modified value
				toValue.FieldByName(fromField.Name).Set(reflect.Indirect(toFieldPtr))
			}
		}
		return nil
	default:
		return ErrConvert.New("unsupported kind %s", fromKind)
	}
}

func CToGoStruct(fromVar, toPtr interface{}) error {
	fromValue := reflect.ValueOf(fromVar)
	fromType := fromValue.Type()
	toPtrValue := reflect.ValueOf(toPtr)
	toValue := reflect.Indirect(toPtrValue)

	conversionFunc := toPtrValue.MethodByName("CToGo")
	if conversionFunc.IsValid() {
		result := conversionFunc.Call([]reflect.Value{fromValue})[0].Interface()
		if err, ok := result.(error); ok && err != nil {
			return err
		}
		return nil
	}

	switch fromType {
	case cStringType:
		toValue.Set(reflect.ValueOf(C.GoString(fromValue.Interface().(*C.char))))
		return nil
	case keyPtrType:
		key := new(storj.Key)
		from := C.GoBytes(unsafe.Pointer(fromValue.Interface().(*C.Key)), 32)
		copy(key[:], from)
		toValue.Set(reflect.ValueOf(key))
		return nil
	case cBoolType:
		toValue.Set(reflect.ValueOf(fromValue.Bool()))
		return nil
	case cIntType:
		switch toValue.Kind() {
		case reflect.Int32:
			toValue.Set(reflect.ValueOf(int32(fromValue.Int())))
		default:
			toValue.Set(reflect.ValueOf(int(fromValue.Int())))
		}
		return nil
	case cUintType:
		toValue.Set(reflect.ValueOf(uint(fromValue.Uint())))
		return nil
	case cUcharType:
		switch toValue.Type() {
		case cipherSuiteType:
			toValue.Set(reflect.ValueOf(storj.CipherSuite(fromValue.Uint())))
		case redundancyAlgorithmType:
			toValue.Set(reflect.ValueOf(storj.RedundancyAlgorithm(fromValue.Uint())))
		default:
			toValue.Set(reflect.ValueOf(uint8(fromValue.Uint())))
		}
		return nil
	case cLongType:
		switch toValue.Type() {
		case memorySizeType:
			// TODO: can casting be done with reflection?
			toValue.Set(reflect.ValueOf(memory.Size(fromValue.Int())))
		default:
			toValue.Set(reflect.ValueOf(int64(fromValue.Int())))
		}
		return nil
	case cUlongType:
		switch fromType {
		case cGoUintptrType:
			// TODO: can casting be done with reflection?
			idVersion, ok := structRefMap.Get(token(uintptr(fromValue.Uint()))).(storj.IDVersion)
			if !ok {
				return ErrConvert.New("")
			}
			toValue.Set(reflect.ValueOf(idVersion))
		default:
			toValue.Set(reflect.ValueOf(uint64(fromValue.Uint())))
		}
		return nil
	case goValueType:
		fromSize := uintptr(fromValue.FieldByName("Size").Uint())
		data := C.GoBytes(unsafe.Pointer(fromValue.FieldByName("Snapshot").Pointer()), C.int(fromSize))

		goValue := GoValue{
			ptr:      uintptr(fromValue.FieldByName("Ptr").Uint()),
			_type:    uint(fromValue.FieldByName("Type").Uint()),
			size:     fromSize,
			snapshot: data,
		}
		reflect.Indirect(toValue).Set(reflect.ValueOf(goValue))
		return nil
	default:
		if fromType.Kind() == reflect.Struct {
			for i := 0; i < fromValue.NumField(); i++ {
				fromFieldValue := fromValue.Field(i)
				fromField := fromValue.Type().Field(i)
				toField := toValue.FieldByName(fromField.Name)

				if toField.CanSet() {
					toFieldPtr := reflect.New(toField.Type())
					toFieldValue := toFieldPtr.Interface()

					// initialize new Go value pointer
					if err := CToGoStruct(fromFieldValue.Interface(), toFieldValue); err != nil {
						return err
					}

					// set "to" field value to modified value
					toValue.FieldByName(fromField.Name).Set(reflect.Indirect(toFieldPtr))
				}
			}
			return nil
		}

		return ErrConvert.New("unsupported type %s", fromType)
	}
}

// CToGoGoValue will create a Golang GoValue struct from a C GoValue Struct
func CToGoGoValue(cVal C.struct_GoValue) GoValue {
	snapshot := &[]byte{0}
	if uintptr(unsafe.Pointer(cVal.Snapshot)) != 0 {
		snapshot = (*[]byte)(unsafe.Pointer(cVal.Snapshot))
	}

	return GoValue{
		ptr:   uintptr(cVal.Ptr),
		_type: uint(cVal.Type),
<<<<<<< HEAD
=======
		snapshot: *snapshot,
		size: uintptr(cVal.Size),
>>>>>>> d7e428d5
	}
}

// GoToCGoValue will return a C equivalent of a go value struct with a populated snapshot
func (gv GoValue) GoToCGoValue() (cVal C.struct_GoValue, err error) {
	return C.struct_GoValue{
		Ptr:      C.GoUintptr(gv.ptr),
		Type:     C.enum_ValueType(gv._type),
		Snapshot: (*C.uchar)(gv.snapshot),
		Size:     C.GoUintptr(gv.size),
	}, nil
}<|MERGE_RESOLUTION|>--- conflicted
+++ resolved
@@ -320,11 +320,8 @@
 	return GoValue{
 		ptr:   uintptr(cVal.Ptr),
 		_type: uint(cVal.Type),
-<<<<<<< HEAD
-=======
 		snapshot: *snapshot,
 		size: uintptr(cVal.Size),
->>>>>>> d7e428d5
 	}
 }
 
@@ -333,7 +330,7 @@
 	return C.struct_GoValue{
 		Ptr:      C.GoUintptr(gv.ptr),
 		Type:     C.enum_ValueType(gv._type),
-		Snapshot: (*C.uchar)(gv.snapshot),
+		Snapshot: (*C.uchar)(unsafe.Pointer(gv.snapshot)),
 		Size:     C.GoUintptr(gv.size),
 	}, nil
 }