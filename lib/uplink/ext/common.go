// Copyright (C) 2019 Storj Labs, Inc.
// See LICENSE for copying information.

package main

// #cgo CFLAGS: -g -Wall
// #include <stdlib.h>
// #ifndef UPLINK_HEADERS
//   #define UPLINK_HEADERS
//   #include "headers/main.h"
// #endif
import "C"
import (
	"reflect"
	"unsafe"

	"github.com/zeebo/errs"

	"storj.io/storj/internal/memory"
	"storj.io/storj/pkg/storj"
)

var (
	// cgo types
	cStringType = reflect.TypeOf(C.CString(""))
	cBoolType   = reflect.TypeOf(C.bool(false))
	cIntType    = reflect.TypeOf(C.int(0))
	cUintType   = reflect.TypeOf(C.uint(0))
	// NB: C.uchar is uint8
	cUcharType = reflect.TypeOf(C.uchar('0'))
	// NB: C.long is int64
	cLongType = reflect.TypeOf(C.long(0))

	// our types
	memorySizeType          = reflect.TypeOf(memory.Size(0))
	cipherSuiteType         = reflect.TypeOf(storj.CipherSuite(0))
	redundancyAlgorithmType = reflect.TypeOf(storj.RedundancyAlgorithm(0))
	keyPtrType              = reflect.TypeOf(new(C.Key))

	ErrConvert = errs.Class("struct conversion error")
	IDVersionMapping = newMapping()
)

// Create pointer to a go struct for C to interact with
func cPointerFromGoStruct(s interface{}) C.GoUintptr {
	return C.GoUintptr(reflect.ValueOf(s).Pointer())
}

func goPointerFromCGoUintptr(p C.GoUintptr) unsafe.Pointer {
	return unsafe.Pointer(uintptr(p))
}

//export GetIDVersion
func GetIDVersion(number C.uint, cErr **C.char) (cIDVersion C.IDVersion) {
	goIDVersion, err := storj.GetIDVersion(storj.IDVersionNumber(number))
	if err != nil {
		*cErr = C.CString(err.Error())
		return cIDVersion
	}

<<<<<<< HEAD
	return C.IDVersion(IDVersionMapping.Add(goIDVersion))
}

//export GetIDVersionNumber
func GetIDVersionNumber(idversion C.IDVersion) (IDVersionNumber C.IDVersionNumber) {
	goApiKeyStruct, ok := IDVersionMapping.Get(token(idversion)).(storj.IDVersion)
	if !ok {
		return IDVersionNumber
=======
	return C.struct_IDVersion{
		GoIDVersion: cPointerFromGoStruct(&goIDVersion),
		Number:      C.uchar(goIDVersion.Number),
>>>>>>> eff32943
	}

	return C.IDVersionNumber(goApiKeyStruct.Number)
}

func GoToCStruct(fromVar, toPtr interface{}) error {
	fromValue := reflect.ValueOf(fromVar)
	fromKind := fromValue.Kind()
	toPtrValue := reflect.ValueOf(toPtr)

	conversionFunc := fromValue.MethodByName("GoToC")
	if conversionFunc.IsValid() {
		return conversionFunc.Call([]reflect.Value{toPtrValue})[0].Interface().(error)
	}

	toValue := reflect.Indirect(toPtrValue)

	switch fromKind {
	case reflect.String:
		toValue.Set(reflect.ValueOf(C.CString(fromValue.String())))
		return nil
	case reflect.Bool:
		toValue.Set(reflect.ValueOf(C.bool(fromValue.Bool())))
		return nil
	case reflect.Int:
		toValue.Set(reflect.ValueOf(C.int(fromValue.Int())))
		return nil
	case reflect.Uint:
		toValue.Set(reflect.ValueOf(C.uint(fromValue.Uint())))
		return nil
	case reflect.Uint8:
		toValue.Set(reflect.ValueOf(C.uint(fromValue.Uint())))
		return nil
	case reflect.Struct:
		for i := 0; i < fromValue.NumField(); i++ {
			fromFieldValue := fromValue.Field(i)
			fromField := fromValue.Type().Field(i)
			toField := toValue.FieldByName(fromField.Name)
			if toField.CanSet() {
				toFieldPtr := reflect.New(toField.Type())
				toFieldValue := toFieldPtr.Interface()

				// initialize new C value pointer
				if err := GoToCStruct(fromFieldValue.Interface(), toFieldValue); err != nil {
					return err
				}

				// set "to" field value to modified value
				toValue.FieldByName(fromField.Name).Set(reflect.Indirect(toFieldPtr))
			}
		}
		return nil
	default:
		return ErrConvert.New("unsupported kind %s", fromKind)
	}
}

func CToGoStruct(fromVar, toPtr interface{}) error {
	fromValue := reflect.ValueOf(fromVar)
	fromType := fromValue.Type()
	toPtrValue := reflect.ValueOf(toPtr)
	toValue := reflect.Indirect(toPtrValue)

	conversionFunc := toPtrValue.MethodByName("CToGo")
	if conversionFunc.IsValid() {
		result := conversionFunc.Call([]reflect.Value{fromValue})[0].Interface()
		if err, ok := result.(error); ok && err != nil {
			return err
		}
		return nil
	}

	switch fromType {
	case cStringType:
		toValue.Set(reflect.ValueOf(C.GoString(fromValue.Interface().(*C.char))))
		return nil
	case keyPtrType:
		key := new(storj.Key)
		from := C.GoBytes(unsafe.Pointer(fromValue.Interface().(*C.Key)), 32)
		copy(key[:], from)
		toValue.Set(reflect.ValueOf(key))
		return nil
	case cBoolType:
		toValue.Set(reflect.ValueOf(fromValue.Bool()))
		return nil
	case cIntType:
		switch toValue.Kind() {
		case reflect.Int32:
			toValue.Set(reflect.ValueOf(int32(fromValue.Int())))
		default:
			toValue.Set(reflect.ValueOf(int(fromValue.Int())))
		}
		return nil
	case cUintType:
		toValue.Set(reflect.ValueOf(uint(fromValue.Uint())))
		return nil
	case cUcharType:
		switch toValue.Type() {
		case cipherSuiteType:
			toValue.Set(reflect.ValueOf(storj.CipherSuite(fromValue.Uint())))
		case redundancyAlgorithmType:
			toValue.Set(reflect.ValueOf(storj.RedundancyAlgorithm(fromValue.Uint())))
		default:
			toValue.Set(reflect.ValueOf(uint8(fromValue.Uint())))
		}
		return nil
	case cLongType:
		switch toValue.Type() {
		case memorySizeType:
			// TODO: can casting be done with reflection?
			toValue.Set(reflect.ValueOf(memory.Size(fromValue.Int())))
		default:
			toValue.Set(reflect.ValueOf(int64(fromValue.Int())))
		}
		return nil
	default:
		if fromType.Kind() == reflect.Struct {
			for i := 0; i < fromValue.NumField(); i++ {
				fromFieldValue := fromValue.Field(i)
				fromField := fromValue.Type().Field(i)
				toField := toValue.FieldByName(fromField.Name)

				if toField.CanSet() {
					toFieldPtr := reflect.New(toField.Type())
					toFieldValue := toFieldPtr.Interface()

					// initialize new Go value pointer
					if err := CToGoStruct(fromFieldValue.Interface(), toFieldValue); err != nil {
						return err
					}

					// set "to" field value to modified value
					toValue.FieldByName(fromField.Name).Set(reflect.Indirect(toFieldPtr))
				}
			}
			return nil
		}

		return ErrConvert.New("unsupported type %s", fromType)
	}
}<|MERGE_RESOLUTION|>--- conflicted
+++ resolved
@@ -58,20 +58,15 @@
 		return cIDVersion
 	}
 
-<<<<<<< HEAD
 	return C.IDVersion(IDVersionMapping.Add(goIDVersion))
 }
 
+// TODO: use reflect to lookup fields dynamically
 //export GetIDVersionNumber
-func GetIDVersionNumber(idversion C.IDVersion) (IDVersionNumber C.IDVersionNumber) {
+func GetIDVersionNumber(idversion      C.IDVersion) (IDVersionNumber C.IDVersionNumber) {
 	goApiKeyStruct, ok := IDVersionMapping.Get(token(idversion)).(storj.IDVersion)
 	if !ok {
 		return IDVersionNumber
-=======
-	return C.struct_IDVersion{
-		GoIDVersion: cPointerFromGoStruct(&goIDVersion),
-		Number:      C.uchar(goIDVersion.Number),
->>>>>>> eff32943
 	}
 
 	return C.IDVersionNumber(goApiKeyStruct.Number)
