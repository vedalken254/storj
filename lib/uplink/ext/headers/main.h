--- conflicted
+++ resolved
@@ -2,14 +2,7 @@
 // See LICENSE for copying information.
 
 #include "uplink.h"
-<<<<<<< HEAD
-#include "project.h"
-
-typedef __SIZE_TYPE__ GoUintptr;
-typedef GoUintptr GoCtxPtr;
-=======
 #include "redundancy.h"
 #include "encryption.h"
 #include "bucket.h"
-#include "project.h"
->>>>>>> eff32943
+#include "project.h"